--- conflicted
+++ resolved
@@ -67,28 +67,18 @@
         FieldPanel('end_date'),
         FieldPanel('start_time'),
         FieldPanel('end_time'),
-<<<<<<< HEAD
 
-=======
-        FieldPanel('institutions'),
-        FieldPanel('attendance'),
->>>>>>> e3f62b4a
         FieldPanel('locations'),
 
         FieldPanel('thematic_areas'),
         FieldPanel('keywords'),
         FieldPanel('classification'),
         FieldPanel('practice'),
-<<<<<<< HEAD
 
         FieldPanel('source'),
 
         FieldPanel('record_status'),
         FieldPanel('is_online'),
-=======
-        FieldPanel('action'),
-        FieldPanel('keywords'),
->>>>>>> e3f62b4a
     ]
 
     def __unicode__(self):
