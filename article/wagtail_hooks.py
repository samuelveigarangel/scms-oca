from django.utils.translation import gettext as _

from wagtail.contrib.modeladmin.options import (
    ModelAdmin,
    modeladmin_register,
    ModelAdminGroup,
)

from .models import (
    Article,
    SourceArticle,
    Contributor,
    Affiliation,
    Journal,
    License,
)

class SourceArticleAdmin(ModelAdmin):
    model = SourceArticle
    menu_label = _("Source Articles")  # ditch this to use verbose_name_plural from model
    menu_icon = "folder-open-inverse"  # change as required
    add_to_settings_menu = False  # or True to add your model to the Settings sub-menu
    exclude_from_explorer = (
        False  # or True to exclude pages of this type from Wagtail's explorer view
    )


    list_display = ("doi", "specific_id", "year", "is_paratext", "updated", "created", )

    list_filter = ("year", "is_paratext", "source", )
    search_fields = ("doi", "specific_id", )


class ArticleAdmin(ModelAdmin):
    model = Article
    menu_label = _("Articles")  # ditch this to use verbose_name_plural from model
    menu_icon = "folder-open-inverse"  # change as required
    add_to_settings_menu = False  # or True to add your model to the Settings sub-menu
    exclude_from_explorer = (
        False  # or True to exclude pages of this type from Wagtail's explorer view
    )

    def all_contributors(self, obj):
        return " | ".join([str(c) for c in obj.contributors.all()])

    list_display = (
        "doi",
        "title",
        "journal",
        "volume",
        "number",
        "year",
        "open_access_status",
        "license",
        # "apc",
        "all_contributors",
    )

    list_filter = ("year", "license", "open_access_status", "apc", "is_oa", )
    search_fields = ("doi", "year", )


class JournalAdmin(ModelAdmin):
    model = Journal
    menu_label = _("Journals")  # ditch this to use verbose_name_plural from model
    menu_icon = "folder-open-inverse"  # change as required
    add_to_settings_menu = False  # or True to add your model to the Settings sub-menu
    exclude_from_explorer = (
        False  # or True to exclude pages of this type from Wagtail's explorer view
    )

    list_display = (
        "journal_issn_l",
        "journal_issns",
        "journal_name",
        "publisher",
        "journal_is_in_doaj",
    )

    list_filter = ("journal_is_in_doaj",)
    search_fields = ("journal_issn_l", "journal_name", "journal_issns", "publisher")


class ContributorAdmin(ModelAdmin):
    model = Contributor
    menu_label = _("Contributors")
    menu_icon = "folder-open-inverse"
    add_to_settings_menu = False  # or True to add your model to the Settings sub-menu
    exclude_from_explorer = (
        False  # or True to exclude pages of this type from Wagtail's explorer view
    )
    def all_institutions(self, obj):
        return " | ".join([str("%s(%s)" % (c.display_name, c.id)) for c in obj.institutions.all()])

    def all_institutions(self, obj):
        return " | ".join([str("%s(%s)" % (c.display_name, c.id)) for c in obj.institutions.all()])
    
    def all_affiliations(self, obj):
        return " | ".join([str("%s(%s)" % (c.name, c.id)) for c in obj.affiliations.all()])

    list_display = (
        "family",
        "given",
        "orcid",
        "all_institutions",
<<<<<<< HEAD
        "all_affiliations",
=======
>>>>>>> de4a9977
        "authenticated_orcid",
    )

    # list_filter = ('orcid',)
    search_fields = (
        "orcid",
        "family",
        "given"
    )


class AffiliationAdmin(ModelAdmin):
    model = Affiliation
    menu_label = _("Affiliations")
    menu_icon = "folder-open-inverse"
    add_to_settings_menu = False  # or True to add your model to the Settings sub-menu
    exclude_from_explorer = (
        False  # or True to exclude pages of this type from Wagtail's explorer view
    )
    list_display = (
        "name",
        "official",
        "country",
        "source"
    )
    # list_filter = ("country",)
    search_fields = (
        "name",
    )

class LicenseAdmin(ModelAdmin):
    model = License
    menu_label = _("Licenses")
    menu_icon = "folder-open-inverse"
    add_to_settings_menu = False  # or True to add your model to the Settings sub-menu
    exclude_from_explorer = (
        False  # or True to exclude pages of this type from Wagtail's explorer view
    )
    list_display = (
        "name",
        "delay_in_days",
        "start",
        "url",
    )
    list_filter = ("name", "url")
    search_fields = ("name", "url")


class ArticleAdminGroup(ModelAdminGroup):
    menu_label = _("Article Directory")
    menu_icon = "folder-open-inverse"  # change as required
    menu_order = 100  # will put in 3rd place (000 being 1st, 100 2nd)
    items = (
        ArticleAdmin,
        JournalAdmin,
        ContributorAdmin,
        AffiliationAdmin,
        LicenseAdmin,
        SourceArticleAdmin,
    )


modeladmin_register(ArticleAdminGroup)<|MERGE_RESOLUTION|>--- conflicted
+++ resolved
@@ -103,10 +103,7 @@
         "given",
         "orcid",
         "all_institutions",
-<<<<<<< HEAD
         "all_affiliations",
-=======
->>>>>>> de4a9977
         "authenticated_orcid",
     )
 
