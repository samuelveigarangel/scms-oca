--- conflicted
+++ resolved
@@ -107,16 +107,11 @@
     "widget_tweaks",
     "django_celery_results",
     "haystack",
-    "indicator",
 ]
 
 LOCAL_APPS = [
     "core.users",
     "core_settings",
-<<<<<<< HEAD
-    "scholarly_articles",
-=======
->>>>>>> 1ae078df
     "infrastructure_directory",
     "education_directory",
     "policy_directory",
@@ -129,6 +124,7 @@
     "institution",
     "scholarly_articles",
     "django_celery_beat",
+     "indicator",
 ]
 
 # https://docs.djangoproject.com/en/dev/ref/settings/#installed-apps
