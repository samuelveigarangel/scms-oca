"""
Base settings to build other settings files upon.
"""
from pathlib import Path
from django.utils.translation import gettext_lazy as _

import environ

ROOT_DIR = Path(__file__).resolve(strict=True).parent.parent.parent
# core/
APPS_DIR = ROOT_DIR / "core"
env = environ.Env()

READ_DOT_ENV_FILE = env.bool("DJANGO_READ_DOT_ENV_FILE", default=False)
if READ_DOT_ENV_FILE:
    # OS environment variables take precedence over variables from .env
    env.read_env(str(ROOT_DIR / ".env"))

# GENERAL
# ------------------------------------------------------------------------------
# https://docs.djangoproject.com/en/dev/ref/settings/#debug
DEBUG = env.bool("DJANGO_DEBUG", False)
# Local time zone. Choices are
# http://en.wikipedia.org/wiki/List_of_tz_zones_by_name
# though not all of them may be available with every OS.
# In Windows, this must be set to your system time zone.
TIME_ZONE = "UTC"
# https://docs.djangoproject.com/en/dev/ref/settings/#language-code
LANGUAGE_CODE = "pt-BR"
# https://docs.djangoproject.com/en/dev/ref/settings/#site-id
SITE_ID = 1
# https://docs.djangoproject.com/en/dev/ref/settings/#use-i18n
USE_I18N = True
# https://docs.djangoproject.com/en/dev/ref/settings/#use-l10n
USE_L10N = True
# https://docs.djangoproject.com/en/dev/ref/settings/#use-tz
USE_TZ = True
# https://docs.djangoproject.com/en/dev/ref/settings/#locale-paths
LOCALE_PATHS = [str(ROOT_DIR / "locale")]

# DATABASES
# ------------------------------------------------------------------------------
# https://docs.djangoproject.com/en/dev/ref/settings/#databases
DATABASES = {"default": env.db("DATABASE_URL")}
DATABASES["default"]["ATOMIC_REQUESTS"] = True
# https://docs.djangoproject.com/en/stable/ref/settings/#std:setting-DEFAULT_AUTO_FIELD
DEFAULT_AUTO_FIELD = "django.db.models.BigAutoField"

# URLS
# ------------------------------------------------------------------------------
# https://docs.djangoproject.com/en/dev/ref/settings/#root-urlconf
ROOT_URLCONF = "config.urls"
# https://docs.djangoproject.com/en/dev/ref/settings/#wsgi-application
WSGI_APPLICATION = "config.wsgi.application"

# APPS
# ------------------------------------------------------------------------------
# wagtail apps
WAGTAIL = [
    "core.home",
    "core.search_site",
    "wagtail.contrib.forms",
    "wagtail.contrib.redirects",
    "wagtail.contrib.modeladmin",
    "wagtail.contrib.simple_translation",
    "wagtail_localize",
    "wagtail_localize.modeladmin",
    "wagtail.embeds",
    "wagtail.sites",
    "wagtail.users",
    "wagtail.snippets",
    "wagtail.documents",
    "wagtail.images",
    "wagtail.search",
    "wagtail.admin",
    "wagtail",
    "wagtail.locales",
    "wagtail.api.v2",
    "wagtail.contrib.settings",
    "wagtail.contrib.styleguide",
    "modelcluster",
    "taggit",
]

DJANGO_APPS = [
    "django.contrib.auth",
    "django.contrib.contenttypes",
    "django.contrib.sessions",
    "django.contrib.sites",
    "django.contrib.messages",
    "django.contrib.staticfiles",
    "django.contrib.humanize",  # Handy template tags
    "django.contrib.admin",
    "django.forms",
]

THIRD_PARTY_APPS = [
    "crispy_forms",
    "crispy_bootstrap5",
    "allauth",
    "allauth.account",
    "allauth.socialaccount",
    "captcha",
    "wagtailcaptcha",
    "wagtailmenus",
    "rest_framework",
    "widget_tweaks",
    "django_celery_results",
    "haystack",
]

LOCAL_APPS = [
    "core.users",
    "core_settings",
    "infrastructure_directory",
    "education_directory",
    "policy_directory",
    "event_directory",
    "blog",
    "freepage",
    "core",
    "usefulmodels",
    "location",
    "institution",
    "scholarly_articles",
    "django_celery_beat",
    "indicator",
    "search",
    "wagtailautocomplete",
    # "provided_data",
]

# https://docs.djangoproject.com/en/dev/ref/settings/#installed-apps
INSTALLED_APPS = DJANGO_APPS + THIRD_PARTY_APPS + LOCAL_APPS + WAGTAIL

# MIGRATIONS
# ------------------------------------------------------------------------------
# https://docs.djangoproject.com/en/dev/ref/settings/#migration-modules
MIGRATION_MODULES = {"sites": "core.contrib.sites.migrations"}

# AUTHENTICATION
# ------------------------------------------------------------------------------
# https://docs.djangoproject.com/en/dev/ref/settings/#authentication-backends
AUTHENTICATION_BACKENDS = [
    "django.contrib.auth.backends.ModelBackend",
    "allauth.account.auth_backends.AuthenticationBackend",
]
# https://docs.djangoproject.com/en/dev/ref/settings/#auth-user-model
AUTH_USER_MODEL = "users.User"
# https://docs.djangoproject.com/en/dev/ref/settings/#login-redirect-url
LOGIN_REDIRECT_URL = "users:redirect"
# https://docs.djangoproject.com/en/dev/ref/settings/#login-url
LOGIN_URL = "account_login"

# PASSWORDS
# ------------------------------------------------------------------------------
# https://docs.djangoproject.com/en/dev/ref/settings/#password-hashers
PASSWORD_HASHERS = [
    # https://docs.djangoproject.com/en/dev/topics/auth/passwords/#using-argon2-with-django
    "django.contrib.auth.hashers.Argon2PasswordHasher",
    "django.contrib.auth.hashers.PBKDF2PasswordHasher",
    "django.contrib.auth.hashers.PBKDF2SHA1PasswordHasher",
    "django.contrib.auth.hashers.BCryptSHA256PasswordHasher",
]
# https://docs.djangoproject.com/en/dev/ref/settings/#auth-password-validators
AUTH_PASSWORD_VALIDATORS = [
    {
        "NAME": "django.contrib.auth.password_validation.UserAttributeSimilarityValidator"
    },
    {"NAME": "django.contrib.auth.password_validation.MinimumLengthValidator"},
    {"NAME": "django.contrib.auth.password_validation.CommonPasswordValidator"},
    {"NAME": "django.contrib.auth.password_validation.NumericPasswordValidator"},
]

# MIDDLEWARE
# ------------------------------------------------------------------------------
# https://docs.djangoproject.com/en/dev/ref/settings/#middleware
MIDDLEWARE = [
    "django.middleware.security.SecurityMiddleware",
    "whitenoise.middleware.WhiteNoiseMiddleware",
    "django.contrib.sessions.middleware.SessionMiddleware",
    "django.middleware.locale.LocaleMiddleware",
    "django.middleware.common.CommonMiddleware",
    "django.middleware.csrf.CsrfViewMiddleware",
    "django.contrib.auth.middleware.AuthenticationMiddleware",
    "django.contrib.messages.middleware.MessageMiddleware",
    "django.middleware.common.BrokenLinkEmailsMiddleware",
    "django.middleware.clickjacking.XFrameOptionsMiddleware",
    "wagtail.contrib.redirects.middleware.RedirectMiddleware",
]

# STATIC
# ------------------------------------------------------------------------------
# https://docs.djangoproject.com/en/dev/ref/settings/#static-root
STATIC_ROOT = str(ROOT_DIR / "staticfiles")
# https://docs.djangoproject.com/en/dev/ref/settings/#static-url
STATIC_URL = "/static/"
# https://docs.djangoproject.com/en/dev/ref/contrib/staticfiles/#std:setting-STATICFILES_DIRS
STATICFILES_DIRS = [str(APPS_DIR / "static")]
# https://docs.djangoproject.com/en/dev/ref/contrib/staticfiles/#staticfiles-finders
STATICFILES_FINDERS = [
    "django.contrib.staticfiles.finders.FileSystemFinder",
    "django.contrib.staticfiles.finders.AppDirectoriesFinder",
]

# MEDIA
# ------------------------------------------------------------------------------
# https://docs.djangoproject.com/en/dev/ref/settings/#media-root
MEDIA_ROOT = str(APPS_DIR / "media")
# https://docs.djangoproject.com/en/dev/ref/settings/#media-url
MEDIA_URL = "/media/"

# TEMPLATES
# ------------------------------------------------------------------------------
# https://docs.djangoproject.com/en/dev/ref/settings/#templates
TEMPLATES = [
    {
        # https://docs.djangoproject.com/en/dev/ref/settings/#std:setting-TEMPLATES-BACKEND
        "BACKEND": "django.template.backends.django.DjangoTemplates",
        # https://docs.djangoproject.com/en/dev/ref/settings/#dirs
        "DIRS": [str(APPS_DIR / "templates")],
        # https://docs.djangoproject.com/en/dev/ref/settings/#app-dirs
        "APP_DIRS": True,
        "OPTIONS": {
            # https://docs.djangoproject.com/en/dev/ref/settings/#template-context-processors
            "context_processors": [
                "django.template.context_processors.debug",
                "django.template.context_processors.request",
                "django.contrib.auth.context_processors.auth",
                "django.template.context_processors.i18n",
                "django.template.context_processors.media",
                "django.template.context_processors.static",
                "django.template.context_processors.tz",
                "django.contrib.messages.context_processors.messages",
                "core.users.context_processors.allauth_settings",
                "wagtail.contrib.settings.context_processors.settings",
                "wagtailmenus.context_processors.wagtailmenus",
                "core.utils.config_context.config_context",
            ],
        },
    }
]

# https://docs.djangoproject.com/en/dev/ref/settings/#form-renderer
FORM_RENDERER = "django.forms.renderers.TemplatesSetting"

# http://django-crispy-forms.readthedocs.io/en/latest/install.html#template-packs
CRISPY_TEMPLATE_PACK = "bootstrap5"
CRISPY_ALLOWED_TEMPLATE_PACKS = "bootstrap5"

# FIXTURES
# ------------------------------------------------------------------------------
# https://docs.djangoproject.com/en/dev/ref/settings/#fixture-dirs
# FIXTURE_DIRS = (str(APPS_DIR / "fixtures"),)

# SECURITY
# ------------------------------------------------------------------------------
# https://docs.djangoproject.com/en/dev/ref/settings/#session-cookie-httponly
SESSION_COOKIE_HTTPONLY = True
# https://docs.djangoproject.com/en/dev/ref/settings/#csrf-cookie-httponly
CSRF_COOKIE_HTTPONLY = True
# https://docs.djangoproject.com/en/dev/ref/settings/#secure-browser-xss-filter
SECURE_BROWSER_XSS_FILTER = True
# https://docs.djangoproject.com/en/dev/ref/settings/#x-frame-options
X_FRAME_OPTIONS = "DENY"

# EMAIL
# ------------------------------------------------------------------------------
# https://docs.djangoproject.com/en/dev/ref/settings/#email-backend
EMAIL_BACKEND = env(
    "DJANGO_EMAIL_BACKEND",
    default="django.core.mail.backends.smtp.EmailBackend",
)
# https://docs.djangoproject.com/en/dev/ref/settings/#email-timeout
EMAIL_TIMEOUT = 5
# https://docs.djangoproject.com/en/4.2/ref/settings/#std-setting-EMAIL_SUBJECT_PREFIX
EMAIL_SUBJECT_PREFIX = env("DJANGO_EMAIL_SUBJECT_PREFIX", default="[OCABR] ")

# ADMIN
# ------------------------------------------------------------------------------
# Django Admin URL.
DJANGO_ADMIN_URL = "django-admin/"
WAGTAIL_ADMIN_URL = "admin/"
# https://docs.djangoproject.com/en/dev/ref/settings/#admins
ADMINS = [("""Jamil Atta Junior""", "atta.jamil@innolabs.com.br")]
# https://docs.djangoproject.com/en/dev/ref/settings/#managers
MANAGERS = ADMINS

# LOGGING
# ------------------------------------------------------------------------------
# https://docs.djangoproject.com/en/dev/ref/settings/#logging
# See https://docs.djangoproject.com/en/dev/topics/logging for
# more details on how to customize your logging configuration.
LOGGING = {
    "version": 1,
    "disable_existing_loggers": False,
    "formatters": {
        "verbose": {
            "format": "%(levelname)s %(asctime)s %(module)s "
            "%(process)d %(thread)d %(message)s"
        }
    },
    "handlers": {
        "console": {
            "level": "DEBUG",
            "class": "logging.StreamHandler",
            "formatter": "verbose",
        }
    },
    "root": {"level": "INFO", "handlers": ["console"]},
}

# Celery
# ------------------------------------------------------------------------------
if USE_TZ:
    # http://docs.celeryproject.org/en/latest/userguide/configuration.html#std:setting-timezone
    CELERY_TIMEZONE = TIME_ZONE
# http://docs.celeryproject.org/en/latest/userguide/configuration.html#std:setting-broker_url
CELERY_BROKER_URL = env("CELERY_BROKER_URL")
# http://docs.celeryproject.org/en/latest/userguide/configuration.html#std:setting-result_backend
CELERY_RESULT_BACKEND = CELERY_BROKER_URL
# http://docs.celeryproject.org/en/latest/userguide/configuration.html#std:setting-accept_content
CELERY_ACCEPT_CONTENT = ["json"]
# http://docs.celeryproject.org/en/latest/userguide/configuration.html#std:setting-task_serializer
CELERY_TASK_SERIALIZER = "json"
# http://docs.celeryproject.org/en/latest/userguide/configuration.html#std:setting-result_serializer
CELERY_RESULT_SERIALIZER = "json"
# http://docs.celeryproject.org/en/latest/userguide/configuration.html#task-time-limit
# TODO: set to whatever value is adequate in your circumstances
CELERY_TASK_TIME_LIMIT = 5 * 60
# http://docs.celeryproject.org/en/latest/userguide/configuration.html#task-soft-time-limit
# TODO: set to whatever value is adequate in your circumstances
CELERY_TASK_SOFT_TIME_LIMIT = 36000
# http://docs.celeryproject.org/en/latest/userguide/configuration.html#beat-scheduler
CELERY_BEAT_SCHEDULER = "django_celery_beat.schedulers:DatabaseScheduler"
# http://docs.celeryproject.org/en/latest/userguide/configuration.html
DJANGO_CELERY_BEAT_TZ_AWARE = False

# Celery Results
# ------------------------------------------------------------------------------
# https: // django-celery-results.readthedocs.io/en/latest/getting_started.html
CELERY_RESULT_BACKEND = "django-db"
CELERY_CACHE_BACKEND = "django-cache"
CELERY_RESULT_EXTENDED = True

# django-allauth
# ------------------------------------------------------------------------------
ACCOUNT_ALLOW_REGISTRATION = env.bool("DJANGO_ACCOUNT_ALLOW_REGISTRATION", True)
# https://django-allauth.readthedocs.io/en/latest/configuration.html
ACCOUNT_AUTHENTICATION_METHOD = "username"
# https://django-allauth.readthedocs.io/en/latest/configuration.html
ACCOUNT_EMAIL_REQUIRED = True
# https://django-allauth.readthedocs.io/en/latest/configuration.html
ACCOUNT_EMAIL_VERIFICATION = "mandatory"
# https://django-allauth.readthedocs.io/en/latest/configuration.html
ACCOUNT_ADAPTER = "core.users.adapters.AccountAdapter"
# https://django-allauth.readthedocs.io/en/latest/forms.html
ACCOUNT_FORMS = {"signup": "core.users.forms.UserSignupForm"}
# https://django-allauth.readthedocs.io/en/latest/configuration.html
SOCIALACCOUNT_ADAPTER = "core.users.adapters.SocialAccountAdapter"
# https://django-allauth.readthedocs.io/en/latest/forms.html
SOCIALACCOUNT_FORMS = {"signup": "core.users.forms.UserSocialSignupForm"}
# django-compressor
# ------------------------------------------------------------------------------
# https://django-compressor.readthedocs.io/en/latest/quickstart/#installation
INSTALLED_APPS += ["compressor"]
STATICFILES_FINDERS += ["compressor.finders.CompressorFinder"]

# Your stuff...
WAGTAIL_SITE_NAME = "OCABR"
BASE_URL = env.str("DJANGO_BASE_URL", default="https://ocabr")
URL_API_CROSSREF = env.str("API_CROSSREF", default="https://api.crossref.org/works")

LANGUAGES = [
    ("pt-BR", "Portuguese"),
    # ('en', "English"),
    # ('es', "Spanish"),
]

WAGTAIL_I18N_ENABLED = True

WAGTAIL_CONTENT_LANGUAGES = [
    ("pt-BR", "Portuguese"),
    # ('en', "English"),
    # ('es', "Spanish"),
]

NOCAPTCHA = True

RECAPTCHA_PUBLIC_KEY = env.str("RECAPTCHA_PUBLIC_KEY", default="")
RECAPTCHA_PRIVATE_KEY = env.str("RECAPTCHA_PRIVATE_KEY", default="")

WAGTAILMENUS_FLAT_MENUS_HANDLE_CHOICES = [
    ("busca", _("Busca")),
    ("oca", "OCA"),
    ("contato", "Contato"),
    ("comite", _("Comitê")),
    ("faq", "FAQ"),
    ("noticias", _("Notícias")),
]

PAGINATION_PER_PAGE = 10

WAGTAILSEARCH_BACKENDS = {
    "default": {
        "BACKEND": "wagtail.search.backends.database",
        "SEARCH_CONFIG": "english",
    }
}

HAYSTACK_CONNECTIONS = {
    "default": {
        "ENGINE": "haystack.backends.solr_backend.SolrEngine",
        "URL": env("SOLR_URL", default="http://solr:8983/solr/ocabr/"),
        "SILENTLY_FAIL": False,
        "SOLR_TIMEOUT": 10,
    }
}

HAYSTACK_SIGNAL_PROCESSOR = "haystack.signals.RealtimeSignalProcessor"

SEARCH_PAGINATION_ITEMS_PER_PAGE = 10

SEARCH_FACET_ITEMS_PER_MORE = 5

SEARCH_FACET_LIST = [
    "record_type",
    "directory_type",
    "action",
    "practice",
    "institutional_contribution",
    "regions",
    "states",
    "cities",
    "thematic_areas",
    "category",
    "geo_scope",
    #  'thematic_scope',
]

WAGTAILADMIN_BASE_URL = env("WAGTAILADMIN_BASE_URL", default="http://localhost:8000")

<<<<<<< HEAD
CONTENT_DISCLAIMER_MESSAGE = env(
    "CONTENT_DISCLAIMER_MESSAGE", default="Conteúdo publicado sem moderação"
)
=======
>>>>>>> 987fdc37

REST_FRAMEWORK = {
    'DEFAULT_PAGINATION_CLASS': 'rest_framework.pagination.PageNumberPagination',
    'PAGE_SIZE': env.int("DRF_PAGE_SIZE", default=10)
}<|MERGE_RESOLUTION|>--- conflicted
+++ resolved
@@ -440,13 +440,6 @@
 
 WAGTAILADMIN_BASE_URL = env("WAGTAILADMIN_BASE_URL", default="http://localhost:8000")
 
-<<<<<<< HEAD
-CONTENT_DISCLAIMER_MESSAGE = env(
-    "CONTENT_DISCLAIMER_MESSAGE", default="Conteúdo publicado sem moderação"
-)
-=======
->>>>>>> 987fdc37
-
 REST_FRAMEWORK = {
     'DEFAULT_PAGINATION_CLASS': 'rest_framework.pagination.PageNumberPagination',
     'PAGE_SIZE': env.int("DRF_PAGE_SIZE", default=10)
