from django.db import models
from django.utils.translation import gettext as _
from modelcluster.models import ClusterableModel
from wagtail.admin.panels import FieldPanel
from wagtailautocomplete.edit_handlers import AutocompletePanel
from wagtail.models import Orderable
from modelcluster.fields import ParentalKey
from core.models import CommonControlField
from location.models import Location

from wagtail.admin.panels import (
    FieldPanel,
    InlinePanel,
    ObjectList,
    TabbedInterface,
)

from . import choices
from .forms import InstitutionForm

from core.models import Source, Language


class Institution(CommonControlField, ClusterableModel):
    name = models.CharField(_("Name"), max_length=255, null=True, blank=True)
    institution_type = models.CharField(
        _("Institution Type"),
        choices=choices.inst_type,
        max_length=255,
        null=True,
        blank=True,
    )

    location = models.ForeignKey(
        Location, null=True, blank=True, on_delete=models.SET_NULL
    )

    acronym = models.CharField(
        _("Acronym to the institution"), blank=True, null=True, max_length=255
    )

    source = models.CharField(
        _("Institution Source"), max_length=255, null=True, blank=True
    )

    sources = models.ManyToManyField(
        "SourceInstitution", verbose_name="Source Institutions"
    )

    level_1 = models.CharField(
        _("Level 1 organization"), blank=True, null=True, max_length=255
    )

    level_2 = models.CharField(
        _("Level 2 organization"), blank=True, null=True, max_length=255
    )

    level_3 = models.CharField(
        _("Level 3 organization"), blank=True, null=True, max_length=255
    )

    url = models.URLField("url", blank=True, null=True)

    logo = models.ImageField(_("Logo"), blank=True, null=True)

    autocomplete_search_field = "name"

    panels = [
        FieldPanel("name"),
        FieldPanel("acronym"),
        FieldPanel("institution_type"),
        AutocompletePanel("location"),
        FieldPanel("source"),
        FieldPanel("level_1"),
        FieldPanel("level_2"),
        FieldPanel("level_3"),
        FieldPanel("url"),
        FieldPanel("logo"),
    ]

    def __unicode__(self):
        return "%s - %s: %s" % (self.name, self.source, self.location)

    def __str__(self):
        return "%s - %s: %s" % (self.name, self.source, self.location)

    def autocomplete_label(self):
        return "%s (%s): %s" % (self.name, self.source, self.location)

    @property
    def data(self):
        d = {
            "institution__name": self.name,
            "institution__type": self.institution_type,
            "institution__acronym": self.acronym,
            "institution__source": self.source,
            "institution__level_1": self.level_1,
            "institution__level_2": self.level_2,
            "institution__level_3": self.level_3,
            "institution__url": self.url,
        }
        if self.location:
            d.update(self.location.data)
        return d

    @classmethod
    def get_or_create(
        cls, inst_name, location_country, location_state, location_city, user
    ):
        # Institution
        # check if exists the institution
        if cls.objects.filter(name=inst_name).exists():
            return cls.objects.get(name=inst_name)
        else:
            institution = cls()
            institution.name = inst_name
            institution.creator = user

            institution.location = Location.get_or_create(
                user, location_country, location_state, location_city
            )

            institution.save()
        return institution

    @classmethod
    def get(cls, **kwargs):
        """
        This function will try to get the institution by attributes:

            * name
            * institution_type
            * acronym
            * source

        The kwargs must be a dict, something like this:

           {
                "name" = "Institution",
                "institution_type": "agência de apoio à pesquisa",
                "location": location(object),
                "source": "MEC|ROR|..."
           }

        return instition|None

        This function can raise:
            ValueError
            Institution.DoesNotExist
            Institution.MultipleObjectsReturned
        """
        filters = {}

        if (
            not kwargs.get("name")
            and not kwargs.get("location")
            and not kwargs.get("source")
        ):
            raise ValueError("Param name and location(object) and source are required")

        filters = {
            "name__iexact": kwargs.get("name"),
            "source__iexact": kwargs.get("source"),
            "location": kwargs.get("location"),
        }

        return cls.objects.get(**filters)

    @classmethod
    def create_or_update(cls, **kwargs):
        """
        This function will try to get the institution by name and source and location

        If the institution exists update, otherwise create.

        The kwargs must be a dict, something like this:

           {
                "name" = "Institution",
                "institution_type": "agência de apoio à pesquisa",
                "location": location(object),
                "source": "MEC|ROR|..."
                "acronym": "inst"
           }

        return institution(object), 0|1

        0 = updated
        1 = created

        """

        try:
            inst = cls.get(**kwargs)
            created = 0
        except Institution.DoesNotExist:
            inst = cls.objects.create()
            created = 1
        except Institution.MultipleObjectsReturned as e:
            print(_("The institution table have duplicity...."))
            raise (Institution.MultipleObjectsReturned)

        inst.name = kwargs.get("name")
        inst.source = kwargs.get("given")
        inst.location = kwargs.get("orcid")
        inst.acronym = kwargs.get("acronym")
        inst.institution_type = kwargs.get("institution_type")
        inst.save()

        return inst, created

    base_form_class = InstitutionForm


class SourceInstitution(ClusterableModel):
    specific_id = models.CharField(
        _("Specific Id"), max_length=255, null=False, blank=False
    )
    display_name = models.CharField(
        _("Display Name"), max_length=255, null=True, blank=True
    )
    country_code = models.CharField(
        _("Country code"), max_length=50, null=True, blank=True
    )
    type = models.CharField(_("type"), max_length=255, null=True, blank=True)
    updated = models.CharField(
        _("Source updated date"), max_length=50, null=True, blank=False
    )
    created = models.CharField(
        _("Source created date"), max_length=50, null=True, blank=False
    )
    source = models.ForeignKey(
        Source,
        verbose_name=_("Source"),
        null=True,
        on_delete=models.CASCADE,
    )
    raw = models.JSONField(_("JSON Data institution"), null=True, blank=True)

    class Meta:
        indexes = [
            models.Index(
                fields=[
                    "specific_id",
                ]
            ),
            models.Index(
                fields=[
                    "display_name",
                ]
            ),
        ]

    panels_identification = [
        FieldPanel("specific_id"),
        FieldPanel("display_name"),
        FieldPanel("country_code"),
        FieldPanel("type"),
        FieldPanel("source"),
        FieldPanel("raw"),
    ]

    panels_translation = [
        InlinePanel("source_institution", label=_("Translation Name")),
    ]

    edit_handler = TabbedInterface(
        [
            ObjectList(panels_identification, heading=_("Identification")),
            ObjectList(panels_translation, heading=_("Translation Name")),
        ]
    )

    def __unicode__(self):
        return str("%s") % (self.specific_id or self.display_name)

    def __str__(self):
        return str("%s") % (self.specific_id or self.display_name)

    @classmethod
    def get(cls, **kwargs):
        """
        This function will try to get the source institution by attributes:

            * specific_id

        The kwargs must be a dict, something like this:

            {
                "specific_id": "10.1016/J.JFOODENG.2017.08.999",
                "display_name": "Institution ....",
                "source": "OpenAlex",
            }

        return InstitutionSource|None

        This function can raise:
            ValueError
            InstitutionSource.DoesNotExist
            InstitutionSource.MultipleObjectsReturned
        """

        filters = {}

        if not kwargs.get("specific_id") and not kwargs.get("source"):
            raise ValueError("Param specific_id or source is required")

        if kwargs.get("specific_id"):
            filters = {"specific_id": kwargs.get("specific_id")}
        elif kwargs.get("source"):
            filters = {"source": kwargs.get("source")}

        return cls.objects.get(**filters)

    @classmethod
    def create_or_update(cls, **kwargs):
        """
        This function will try to get the article by doi.

        If the article exists update, otherwise create.

        The kwargs must be a dict, something like this:

            {
                "specific_id",
                "display_name",
                "country_code",
                "type",
                "updated",
                "created",
                "source",
                "raw",
            }

        return SourceInstitution(object), 0|1

        0 = updated
        1 = created

        """

        try:
            inst = cls.get(**kwargs)
            created = 0
        except SourceInstitution.DoesNotExist:
            inst = cls.objects.create()
            created = 1
        except SourceInstitution.MultipleObjectsReturned as e:
            print(_("The source institution table have duplicity...."))
            raise (SourceInstitution.MultipleObjectsReturned)

        inst.specific_id = kwargs.get("specific_id")
        inst.display_name = kwargs.get("display_name")
        inst.country_code = kwargs.get("country_code")
        inst.type = kwargs.get("type")
        inst.updated = kwargs.get("updated")
        inst.created = kwargs.get("created")
        inst.raw = kwargs.get("raw")
        inst.source = kwargs.get("source")
        inst.save()

        return inst, created


class InstitutionTranslateName(Orderable):
    source_institution = ParentalKey(
        SourceInstitution,
        on_delete=models.CASCADE,
        related_name="source_institution",
        null=True,
        blank=True,
    )

    name = models.CharField(_("Name"), max_length=255, null=True, blank=True)

    language = models.ForeignKey(
        Language,
        verbose_name=_("Language"),
        null=True,
        on_delete=models.SET_NULL,
    )

    def __unicode__(self):
        return "%s" % (self.name)

    def __str__(self):
        return self.__unicode__()

    @classmethod
    def get(cls, **kwargs):
        """
        This function will try to get the translate by attributes:

            * name
            * language

        The kwargs must be a dict, something like this:

            {
                "name": "inglish",
                "language": "en",
            }

        return InstitutionTranslateName|None

        This function can raise:
            ValueError
            InstitutionTranslateName.DoesNotExist
            InstitutionTranslateName.MultipleObjectsReturned
        """

        filters = {}

        if (
            not kwargs.get("name")
            and not kwargs.get("language")
            and not kwargs.get("source_institution")
        ):
            raise ValueError("Param name and language and object SourceInstitution is required")
<<<<<<< HEAD

=======
            
>>>>>>> 13a20be8
        filters = {
            "name": kwargs.get("name"),
            "language__name": kwargs.get("language"),
            "source_institution": kwargs.get("source_institution"),
        }

        return cls.objects.get(**filters)

    @classmethod
    def create_or_update(cls, **kwargs):
        """
        This function will try to get the translate by name and language.

        If the translate exists get, otherwise create.

        The kwargs must be a dict, something like this:

            {
                "name",
                "language",
                "source_institution": source_institution(object)
            }

        return InstitutionTranslateName(object)

        0 = get
        1 = created

        """

        try:
            trans = cls.get(**kwargs)
            created = 0
        except InstitutionTranslateName.DoesNotExist:
            trans = cls.objects.create()
            trans.name = kwargs.get("name")
            trans.language = Language.get_or_create(code2=kwargs.get("language"))
            trans.source_institution = (
                kwargs.get("source_institution")
                if kwargs.get("source_institution")
                else None
            )
            trans.save()
            created = 1
        except InstitutionTranslateName.MultipleObjectsReturned as e:
            print(_("The institution translate table have duplicity...."))
            raise (InstitutionTranslateName.MultipleObjectsReturned)

        return trans, created<|MERGE_RESOLUTION|>--- conflicted
+++ resolved
@@ -417,11 +417,7 @@
             and not kwargs.get("source_institution")
         ):
             raise ValueError("Param name and language and object SourceInstitution is required")
-<<<<<<< HEAD
-
-=======
             
->>>>>>> 13a20be8
         filters = {
             "name": kwargs.get("name"),
             "language__name": kwargs.get("language"),
