--- conflicted
+++ resolved
@@ -124,7 +124,6 @@
         return institution
 
     @classmethod
-<<<<<<< HEAD
     def parameters_for_values(cls, prefix):
         return [
             f"{prefix}__name",
@@ -147,8 +146,6 @@
     def names(cls):
         return (item["name"] for item in cls.values())
 
-    base_form_class = InstitutionForm
-=======
     def get(cls, **kwargs):
         """
         This function will try to get the institution by attributes:
@@ -491,5 +488,4 @@
             print(_("The institution translate table have duplicity...."))
             raise (InstitutionTranslateName.MultipleObjectsReturned)
 
-        return trans, created
->>>>>>> d0d74754
+        return trans, created