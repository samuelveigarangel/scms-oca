--- conflicted
+++ resolved
@@ -416,12 +416,8 @@
             and not kwargs.get("language")
             and not kwargs.get("source_institution")
         ):
-<<<<<<< HEAD
             raise ValueError("Param name and language and object SourceInstitution is required")
-=======
-            raise ValueError("Param name or language is required")
->>>>>>> 6d1da2ee
-
+            
         filters = {
             "name": kwargs.get("name"),
             "language__name": kwargs.get("language"),
