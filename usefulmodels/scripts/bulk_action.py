import os
from usefulmodels import models
from django.contrib.auth import get_user_model

User = get_user_model()

# This script add bulk of actions
# Consider that existe a user with id=1

<<<<<<< HEAD
SEPARATOR = ';'
=======

ACTIONS = [
    ('10', 'política, recomendação etc.'),
    ('20', 'desempenho'),
    ('30', 'infraestrutura'),
    ('40', 'educação'),
    ('50', 'divulgação'),
    ('90', 'outras'),
]

>>>>>>> fd625e31

def run(*args):
    user_id = 1

    # Delete all acitions
    models.Action.objects.all().delete()

    # User
    if args:
        user_id = args[0]

    creator = User.objects.get(id=user_id)

    with open(os.path.dirname(os.path.realpath(__file__)) + "/../fixtures/actions.csv", 'r') as fp:
        for line in fp.readlines():
            code, val = line.strip().split(SEPARATOR)

            models.Action(code=code, name=val, creator=creator).save()<|MERGE_RESOLUTION|>--- conflicted
+++ resolved
@@ -7,20 +7,6 @@
 # This script add bulk of actions
 # Consider that existe a user with id=1
 
-<<<<<<< HEAD
-SEPARATOR = ';'
-=======
-
-ACTIONS = [
-    ('10', 'política, recomendação etc.'),
-    ('20', 'desempenho'),
-    ('30', 'infraestrutura'),
-    ('40', 'educação'),
-    ('50', 'divulgação'),
-    ('90', 'outras'),
-]
-
->>>>>>> fd625e31
 
 def run(*args):
     user_id = 1
