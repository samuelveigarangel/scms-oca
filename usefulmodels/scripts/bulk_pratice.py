--- conflicted
+++ resolved
@@ -7,27 +7,6 @@
 # This script add bulk of pratices
 # Consider that existe a user with id=1
 
-<<<<<<< HEAD
-SEPARATOR = ";"
-=======
-PRATICES = [
-    ('100', 'menção genérica à CA ou todas as práticas'),
-    ('210', 'preprints'),
-    ('220', 'version of record indexados - periódicos, documentos, artigos'),
-    ('230', 'livros, capítulo de livros'),
-    ('240', 'teses, dissertações, TCC'),
-    ('250', 'projetos de pesquisa'),
-    ('260', 'declarações'),
-    ('270', 'outros docs'),
-    ('280', 'repositórios tipo verde – documentos em geral, ..'),
-    ('300', 'dados genéricos'),
-    ('310', 'códigos'),
-    ('400', 'peer review'),
-    ('500', 'ciência cidadã'),
-    ('600', 'recursos educacionais'),
-    ('900', 'outra'),
-]
->>>>>>> fd625e31
 
 def run(*args):
     user_id = 1
